// Copyright (c) 2010 Satoshi Nakamoto
// Copyright (c) 2009-2014 The Bitcoin developers
// Copyright (c) 2014-2015 The Dash developers
// Copyright (c) 2015-2017 The PIVX developers
// Distributed under the MIT software license, see the accompanying
// file COPYING or http://www.opensource.org/licenses/mit-license.php.

#include "chainparams.h"

#include "random.h"
#include "util.h"
#include "utilstrencodings.h"

#include <assert.h>

#include <boost/assign/list_of.hpp>

using namespace std;
using namespace boost::assign;

struct SeedSpec6 {
    uint8_t addr[16];
    uint16_t port;
};

#include "chainparamsseeds.h"

/**
 * Main network
 */

//! Convert the pnSeeds6 array into usable address objects.
static void convertSeed6(std::vector<CAddress> &vSeedsOut, const SeedSpec6 *data, unsigned int count)
{
    // It'll only connect to one or two seed nodes because once it connects,
    // it'll get a pile of addresses with newer timestamps.
    // Seed nodes are given a random 'last seen time' of between one and two
    // weeks ago.
    const int64_t nOneWeek = 7*24*60*60;
    for (unsigned int i = 0; i < count; i++)
    {
        struct in6_addr ip;
        memcpy(&ip, data[i].addr, sizeof(ip));
        CAddress addr(CService(ip, data[i].port));
        addr.nTime = GetTime() - GetRand(nOneWeek) - nOneWeek;
        vSeedsOut.push_back(addr);
    }
}

//   What makes a good checkpoint block?
// + Is surrounded by blocks with reasonable timestamps
//   (no blocks before with a timestamp after, none after with
//    timestamp before)
// + Contains no strange transactions
static Checkpoints::MapCheckpoints mapCheckpoints =
        boost::assign::map_list_of
	( 259201, uint256("1c9121bf9329a6234bfd1ea2d91515f19cd96990725265253f4b164283ade5dd"));
static const Checkpoints::CCheckpointData data = {
        &mapCheckpoints,
        1471401614, // * UNIX timestamp of last checkpoint block
        367159,     // * total number of transactions between genesis and last checkpoint
                    //   (the tx=... number in the SetBestChain debug.log lines)
        2000        // * estimated number of transactions per day after checkpoint
    };

static Checkpoints::MapCheckpoints mapCheckpointsTestnet =
        boost::assign::map_list_of
	( 0, uint256("0x001"));
static const Checkpoints::CCheckpointData dataTestnet = {
        &mapCheckpointsTestnet,
        1454124731,
        0,
        250
    };

static Checkpoints::MapCheckpoints mapCheckpointsRegtest =
        boost::assign::map_list_of
        ( 0, uint256("0x001"))
        ;
static const Checkpoints::CCheckpointData dataRegtest = {
        &mapCheckpointsRegtest,
        1454124731,
        0,
        100
    };

class CMainParams : public CChainParams {
public:
    CMainParams() {
        networkID = CBaseChainParams::MAIN;
        strNetworkID = "main";
        /** 
         * The message start string is designed to be unlikely to occur in normal data.
         * The characters are rarely used upper ASCII, not valid as UTF-8, and produce
         * a large 4-byte int at any alignment.
         */
        pchMessageStart[0] = 0x90;
        pchMessageStart[1] = 0xc4;
        pchMessageStart[2] = 0xfd;
        pchMessageStart[3] = 0xe9;
        vAlertPubKey = ParseHex("0484698d3ba6ba6e7423fa5cbd6a89e0a9a5348f88d332b44a5cb1a8b7ed2c1eaa335fc8dc4f012cb8241cc0bdafd6ca70c5f5448916e4e6f511bcd746ed57dc50");
        nDefaultPort = 51472;
        bnProofOfWorkLimit = ~uint256(0) >> 20;  // PIVX starting difficulty is 1 / 2^12
        nSubsidyHalvingInterval = 210000;
        nMaxReorganizationDepth = 100;
        nEnforceBlockUpgradeMajority = 750;
        nRejectBlockOutdatedMajority = 950;
        nToCheckBlockUpgradeMajority = 1000;
        nMinerThreads = 0;
        nTargetTimespan = 1 * 60; // PIVX: 1 day
        nTargetSpacing = 1 * 60; // PIVX: 1 minute
        nLastPOWBlock = 259200;
        nMaturity = 100;

        /**
         * Build the genesis block. Note that the output of the genesis coinbase cannot
         * be spent as it did not originally exist in the database.
         * 
         * CBlock(hash=00000ffd590b14, ver=1, hashPrevBlock=00000000000000, hashMerkleRoot=e0028e, nTime=1390095618, nBits=1e0ffff0, nNonce=28917698, vtx=1)
         *   CTransaction(hash=e0028e, ver=1, vin.size=1, vout.size=1, nLockTime=0)
         *     CTxIn(COutPoint(000000, -1), coinbase 04ffff001d01044c5957697265642030392f4a616e2f3230313420546865204772616e64204578706572696d656e7420476f6573204c6976653a204f76657273746f636b2e636f6d204973204e6f7720416363657074696e6720426974636f696e73)
         *     CTxOut(nValue=50.00000000, scriptPubKey=0xA9037BAC7050C479B121CF)
         *   vMerkleTree: e0028e
         */
        const char* pszTimestamp = "U.S. News & World Report Jan 28 2016 With His Absence, Trump Dominates Another Debate";
        CMutableTransaction txNew;
        txNew.vin.resize(1);
        txNew.vout.resize(1);
        txNew.vin[0].scriptSig = CScript() << 486604799 << CScriptNum(4) << vector<unsigned char>((const unsigned char*)pszTimestamp, (const unsigned char*)pszTimestamp + strlen(pszTimestamp));
        txNew.vout[0].nValue = 250 * COIN;
        txNew.vout[0].scriptPubKey = CScript() << ParseHex("04c10e83b2703ccf322f7dbd62dd5855ac7c10bd055814ce121ba32607d573b8810c02c0582aed05b4deb9c4b77b26d92428c61256cd42774babea0a073b2ed0c9") << OP_CHECKSIG;
        genesis.vtx.push_back(txNew);
        genesis.hashPrevBlock = 0;
        genesis.hashMerkleRoot = genesis.BuildMerkleTree();
        genesis.nVersion = 1;
        genesis.nTime    = 1454124731;
        genesis.nBits    = 0x1e0ffff0;
        genesis.nNonce   = 2402015;
	
	hashGenesisBlock = genesis.GetHash();
        assert(hashGenesisBlock == uint256("0x0000041e482b9b9691d98eefb48473405c0b8ec31b76df3797c74a78680ef818"));
        assert(genesis.hashMerkleRoot == uint256("0x1b2ef6e2f28be914103a277377ae7729dcd125dfeb8bf97bd5964ba72b6dc39b"));

        vSeeds.push_back(CDNSSeedData("coin-server.com", ""));
        vSeeds.push_back(CDNSSeedData("173.245.158.8", ""));
        vSeeds.push_back(CDNSSeedData("162.213.154.31", ""));
        vSeeds.push_back(CDNSSeedData("151.80.206.104", ""));

        base58Prefixes[PUBKEY_ADDRESS] = std::vector<unsigned char>(1,30);                    
        base58Prefixes[SCRIPT_ADDRESS] = std::vector<unsigned char>(1,13);                    
        base58Prefixes[SECRET_KEY] =     std::vector<unsigned char>(1,212);                    
        base58Prefixes[EXT_PUBLIC_KEY] = boost::assign::list_of(0x02)(0x2D)(0x25)(0x33).convert_to_container<std::vector<unsigned char> >();
        base58Prefixes[EXT_SECRET_KEY] = boost::assign::list_of(0x02)(0x21)(0x31)(0x2B).convert_to_container<std::vector<unsigned char> >();
        // 	BIP44 coin type is 'TBD' 
        base58Prefixes[EXT_COIN_TYPE]  = boost::assign::list_of(0x13)(0x00)(0x00)(0x80).convert_to_container<std::vector<unsigned char> >();

        convertSeed6(vFixedSeeds, pnSeed6_main, ARRAYLEN(pnSeed6_main));

        fRequireRPCPassword = true;
        fMiningRequiresPeers = true;
        fAllowMinDifficultyBlocks = false;
        fDefaultConsistencyChecks = false;
        fRequireStandard = true;
        fMineBlocksOnDemand = false;
        fSkipProofOfWorkCheck = false;
        fTestnetToBeDeprecatedFieldRPC = false;

        nPoolMaxTransactions = 3;
        strSporkKey = "0484698d3ba6ba6e7423fa5cbd6a89e0a9a5348f88d332b44a5cb1a8b7ed2c1eaa335fc8dc4f012cb8241cc0bdafd6ca70c5f5448916e4e6f511bcd746ed57dc50";
        strMasternodePaymentsPubKey = "0484698d3ba6ba6e7423fa5cbd6a89e0a9a5348f88d332b44a5cb1a8b7ed2c1eaa335fc8dc4f012cb8241cc0bdafd6ca70c5f5448916e4e6f511bcd746ed57dc50";
        strObfuscationPoolDummyAddress = "D87q2gC9j6nNrnzCsg4aY6bHMLsT9nUhEw";
        nStartMasternodePayments = 1403728576; //Wed, 25 Jun 2014 20:36:16 GMT
    }

    const Checkpoints::CCheckpointData& Checkpoints() const 
    {
        return data;
    }
};
static CMainParams mainParams;

/**
 * Testnet (v3)
 */
class CTestNetParams : public CMainParams {
public:
    CTestNetParams() {
        networkID = CBaseChainParams::TESTNET;
        strNetworkID = "test";
        pchMessageStart[0] = 0x45;
        pchMessageStart[1] = 0x76;
        pchMessageStart[2] = 0x65;
        pchMessageStart[3] = 0xba;
        vAlertPubKey = ParseHex("04c10e83b2703ccf322f7dbd62dd5855ac7c10bd055814ce121ba32607d573b8810c02c0582aed05b4deb9c4b77b26d92428c61256cd42774babea0a073b2ed0c9");
        nDefaultPort = 51474;
        nEnforceBlockUpgradeMajority = 51;
        nRejectBlockOutdatedMajority = 75;
        nToCheckBlockUpgradeMajority = 100;
        nMinerThreads = 0;
        nTargetTimespan = 1 * 60; // PIVX: 1 day
        nTargetSpacing = 1 * 60; // PIVX: 1 minute
        nLastPOWBlock = 200;
        nMaturity = 15;

        //! Modify the testnet genesis block so the timestamp is valid for a later start.
        genesis.nTime = 1454124731;
        genesis.nNonce = 2402015;
	
        hashGenesisBlock = genesis.GetHash();
        assert(hashGenesisBlock == uint256("0x0000041e482b9b9691d98eefb48473405c0b8ec31b76df3797c74a78680ef818"));

        vFixedSeeds.clear();
        vSeeds.clear();

<<<<<<< HEAD
        base58Prefixes[PUBKEY_ADDRESS] = std::vector<unsigned char>(1,139);  // Testnet darknet addresses start with 'x' or 'y'                   
        base58Prefixes[SCRIPT_ADDRESS] = std::vector<unsigned char>(1,19);   // Testnet darknet script addresses start with '8' or '9'                 
        base58Prefixes[SECRET_KEY] =     std::vector<unsigned char>(1,239);    // Testnet private keys start with '9' or 'c' (Bitcoin defaults)
        // Testnet darknet BIP32 pubkeys start with 'DRKV'
        base58Prefixes[EXT_PUBLIC_KEY] = boost::assign::list_of(0x3a)(0x80)(0x61)(0xa0).convert_to_container<std::vector<unsigned char> >();
        // Testnet darknet BIP32 prvkeys start with 'DRKP'
        base58Prefixes[EXT_SECRET_KEY] = boost::assign::list_of(0x3a)(0x80)(0x58)(0x37).convert_to_container<std::vector<unsigned char> >();
        // Testnet darknet BIP44 coin type is '1' (All coin's testnet default)
=======
        base58Prefixes[PUBKEY_ADDRESS] = std::vector<unsigned char>(1,139);  // Testnet pivx addresses start with 'x' or 'y'                   
        base58Prefixes[SCRIPT_ADDRESS] = std::vector<unsigned char>(1,19);   // Testnet pivx script addresses start with '8' or '9'                 
        base58Prefixes[SECRET_KEY] =     std::vector<unsigned char>(1,239);    // Testnet private keys start with '9' or 'c' (Bitcoin defaults)
        // Testnet pivx BIP32 pubkeys start with 'DRKV'
        base58Prefixes[EXT_PUBLIC_KEY] = boost::assign::list_of(0x3a)(0x80)(0x61)(0xa0).convert_to_container<std::vector<unsigned char> >();
        // Testnet pivx BIP32 prvkeys start with 'DRKP'
        base58Prefixes[EXT_SECRET_KEY] = boost::assign::list_of(0x3a)(0x80)(0x58)(0x37).convert_to_container<std::vector<unsigned char> >();
        // Testnet pivx BIP44 coin type is '1' (All coin's testnet default)
>>>>>>> df6405d3
        base58Prefixes[EXT_COIN_TYPE]  = boost::assign::list_of(0x01)(0x00)(0x00)(0x80).convert_to_container<std::vector<unsigned char> >();

        convertSeed6(vFixedSeeds, pnSeed6_test, ARRAYLEN(pnSeed6_test));

        fRequireRPCPassword = true;
        fMiningRequiresPeers = true;
        fAllowMinDifficultyBlocks = true;
        fDefaultConsistencyChecks = false;
        fRequireStandard = false;
        fMineBlocksOnDemand = false;
        fTestnetToBeDeprecatedFieldRPC = true;

        nPoolMaxTransactions = 2;
        strSporkKey = "03c63573738fb4a522349f103f4b633b637cb436917e6a3d8b7a4646d8e4ad6d68";
        strMasternodePaymentsPubKey = "03c63573738fb4a522349f103f4b633b637cb436917e6a3d8b7a4646d8e4ad6d68";
        strObfuscationPoolDummyAddress = "y57cqfGRkekRyDRNeJiLtYVEbvhXrNbmox";
        nStartMasternodePayments = 1420837558; //Fri, 09 Jan 2015 21:05:58 GMT
    }
    const Checkpoints::CCheckpointData& Checkpoints() const 
    {
        return dataTestnet;
    }
};
static CTestNetParams testNetParams;

/**
 * Regression test
 */
class CRegTestParams : public CTestNetParams {
public:
    CRegTestParams() {
        networkID = CBaseChainParams::REGTEST;
        strNetworkID = "regtest";
        strNetworkID = "regtest";
        pchMessageStart[0] = 0xa1;
        pchMessageStart[1] = 0xcf;
        pchMessageStart[2] = 0x7e;
        pchMessageStart[3] = 0xac;
        nSubsidyHalvingInterval = 150;
        nEnforceBlockUpgradeMajority = 750;
        nRejectBlockOutdatedMajority = 950;
        nToCheckBlockUpgradeMajority = 1000;
        nMinerThreads = 1;
        nTargetTimespan = 24 * 60 * 60; // Pivx: 1 day
        nTargetSpacing = 1 * 60; // Pivx: 1 minutes
        bnProofOfWorkLimit = ~uint256(0) >> 1;
        genesis.nTime = 1454124731;
        genesis.nBits = 0x207fffff;
        genesis.nNonce = 12345;

        hashGenesisBlock = genesis.GetHash();
        nDefaultPort = 51476;
        assert(hashGenesisBlock == uint256("0x4f023a2120d9127b21bbad01724fdb79b519f593f2a85b60d3d79160ec5f29df"));

        vFixedSeeds.clear(); //! Testnet mode doesn't have any fixed seeds.
        vSeeds.clear();  //! Testnet mode doesn't have any DNS seeds.

        fRequireRPCPassword = false;
        fMiningRequiresPeers = false;
        fAllowMinDifficultyBlocks = true;
        fDefaultConsistencyChecks = true;
        fRequireStandard = false;
        fMineBlocksOnDemand = true;
        fTestnetToBeDeprecatedFieldRPC = false;
    }
    const Checkpoints::CCheckpointData& Checkpoints() const 
    {
        return dataRegtest;
    }
};
static CRegTestParams regTestParams;

/**
 * Unit test
 */
class CUnitTestParams : public CMainParams, public CModifiableParams {
public:
    CUnitTestParams() {
        networkID = CBaseChainParams::UNITTEST;
        strNetworkID = "unittest";
        nDefaultPort = 18445;
        vFixedSeeds.clear(); //! Unit test mode doesn't have any fixed seeds.
        vSeeds.clear();  //! Unit test mode doesn't have any DNS seeds.

        fRequireRPCPassword = false;
        fMiningRequiresPeers = false;
        fDefaultConsistencyChecks = true;
        fAllowMinDifficultyBlocks = false;
        fMineBlocksOnDemand = true;
    }

    const Checkpoints::CCheckpointData& Checkpoints() const 
    {
        // UnitTest share the same checkpoints as MAIN
        return data;
    }

    //! Published setters to allow changing values in unit test cases
    virtual void setSubsidyHalvingInterval(int anSubsidyHalvingInterval)  { nSubsidyHalvingInterval=anSubsidyHalvingInterval; }
    virtual void setEnforceBlockUpgradeMajority(int anEnforceBlockUpgradeMajority)  { nEnforceBlockUpgradeMajority=anEnforceBlockUpgradeMajority; }
    virtual void setRejectBlockOutdatedMajority(int anRejectBlockOutdatedMajority)  { nRejectBlockOutdatedMajority=anRejectBlockOutdatedMajority; }
    virtual void setToCheckBlockUpgradeMajority(int anToCheckBlockUpgradeMajority)  { nToCheckBlockUpgradeMajority=anToCheckBlockUpgradeMajority; }
    virtual void setDefaultConsistencyChecks(bool afDefaultConsistencyChecks)  { fDefaultConsistencyChecks=afDefaultConsistencyChecks; }
    virtual void setAllowMinDifficultyBlocks(bool afAllowMinDifficultyBlocks) {  fAllowMinDifficultyBlocks=afAllowMinDifficultyBlocks; }
    virtual void setSkipProofOfWorkCheck(bool afSkipProofOfWorkCheck) { fSkipProofOfWorkCheck = afSkipProofOfWorkCheck; }
};
static CUnitTestParams unitTestParams;


static CChainParams *pCurrentParams = 0;

CModifiableParams *ModifiableParams()
{
   assert(pCurrentParams);
   assert(pCurrentParams==&unitTestParams);
   return (CModifiableParams*)&unitTestParams;
}

const CChainParams &Params() {
    assert(pCurrentParams);
    return *pCurrentParams;
}

CChainParams &Params(CBaseChainParams::Network network) {
    switch (network) {
        case CBaseChainParams::MAIN:
            return mainParams;
        case CBaseChainParams::TESTNET:
            return testNetParams;
        case CBaseChainParams::REGTEST:
            return regTestParams;
        case CBaseChainParams::UNITTEST:
            return unitTestParams;
        default:
            assert(false && "Unimplemented network");
            return mainParams;
    }
}

void SelectParams(CBaseChainParams::Network network) {
    SelectBaseParams(network);
    pCurrentParams = &Params(network);
}

bool SelectParamsFromCommandLine()
{
    CBaseChainParams::Network network = NetworkIdFromCommandLine();
    if (network == CBaseChainParams::MAX_NETWORK_TYPES)
        return false;

    SelectParams(network);
    return true;
}<|MERGE_RESOLUTION|>--- conflicted
+++ resolved
@@ -1,7 +1,7 @@
 // Copyright (c) 2010 Satoshi Nakamoto
 // Copyright (c) 2009-2014 The Bitcoin developers
 // Copyright (c) 2014-2015 The Dash developers
-// Copyright (c) 2015-2017 The PIVX developers
+// Copyright (c) 2015-2016 The Darknet developers
 // Distributed under the MIT software license, see the accompanying
 // file COPYING or http://www.opensource.org/licenses/mit-license.php.
 
@@ -100,15 +100,15 @@
         pchMessageStart[3] = 0xe9;
         vAlertPubKey = ParseHex("0484698d3ba6ba6e7423fa5cbd6a89e0a9a5348f88d332b44a5cb1a8b7ed2c1eaa335fc8dc4f012cb8241cc0bdafd6ca70c5f5448916e4e6f511bcd746ed57dc50");
         nDefaultPort = 51472;
-        bnProofOfWorkLimit = ~uint256(0) >> 20;  // PIVX starting difficulty is 1 / 2^12
+        bnProofOfWorkLimit = ~uint256(0) >> 20;  // DarkNet starting difficulty is 1 / 2^12
         nSubsidyHalvingInterval = 210000;
         nMaxReorganizationDepth = 100;
         nEnforceBlockUpgradeMajority = 750;
         nRejectBlockOutdatedMajority = 950;
         nToCheckBlockUpgradeMajority = 1000;
         nMinerThreads = 0;
-        nTargetTimespan = 1 * 60; // PIVX: 1 day
-        nTargetSpacing = 1 * 60; // PIVX: 1 minute
+        nTargetTimespan = 1 * 60; // DarkNet: 1 day
+        nTargetSpacing = 1 * 60; // DarkNet: 1 minute
         nLastPOWBlock = 259200;
         nMaturity = 100;
 
@@ -146,13 +146,12 @@
         vSeeds.push_back(CDNSSeedData("162.213.154.31", ""));
         vSeeds.push_back(CDNSSeedData("151.80.206.104", ""));
 
-        base58Prefixes[PUBKEY_ADDRESS] = std::vector<unsigned char>(1,30);                    
-        base58Prefixes[SCRIPT_ADDRESS] = std::vector<unsigned char>(1,13);                    
-        base58Prefixes[SECRET_KEY] =     std::vector<unsigned char>(1,212);                    
-        base58Prefixes[EXT_PUBLIC_KEY] = boost::assign::list_of(0x02)(0x2D)(0x25)(0x33).convert_to_container<std::vector<unsigned char> >();
-        base58Prefixes[EXT_SECRET_KEY] = boost::assign::list_of(0x02)(0x21)(0x31)(0x2B).convert_to_container<std::vector<unsigned char> >();
-        // 	BIP44 coin type is 'TBD' 
-        base58Prefixes[EXT_COIN_TYPE]  = boost::assign::list_of(0x13)(0x00)(0x00)(0x80).convert_to_container<std::vector<unsigned char> >();
+        base58Prefixes[PUBKEY_ADDRESS] = list_of( 30);                    
+        base58Prefixes[SCRIPT_ADDRESS] = list_of( 13);                    
+        base58Prefixes[SECRET_KEY] =     list_of(212);                    
+        base58Prefixes[EXT_PUBLIC_KEY] = list_of(0x02)(0x2D)(0x25)(0x33); 
+        base58Prefixes[EXT_SECRET_KEY] = list_of(0x02)(0x21)(0x31)(0x2B); 
+        base58Prefixes[EXT_COIN_TYPE]  = list_of(0x80000013);
 
         convertSeed6(vFixedSeeds, pnSeed6_main, ARRAYLEN(pnSeed6_main));
 
@@ -197,8 +196,8 @@
         nRejectBlockOutdatedMajority = 75;
         nToCheckBlockUpgradeMajority = 100;
         nMinerThreads = 0;
-        nTargetTimespan = 1 * 60; // PIVX: 1 day
-        nTargetSpacing = 1 * 60; // PIVX: 1 minute
+        nTargetTimespan = 1 * 60; // DarkNet: 1 day
+        nTargetSpacing = 1 * 60; // DarkNet: 1 minute
         nLastPOWBlock = 200;
         nMaturity = 15;
 
@@ -212,16 +211,6 @@
         vFixedSeeds.clear();
         vSeeds.clear();
 
-<<<<<<< HEAD
-        base58Prefixes[PUBKEY_ADDRESS] = std::vector<unsigned char>(1,139);  // Testnet darknet addresses start with 'x' or 'y'                   
-        base58Prefixes[SCRIPT_ADDRESS] = std::vector<unsigned char>(1,19);   // Testnet darknet script addresses start with '8' or '9'                 
-        base58Prefixes[SECRET_KEY] =     std::vector<unsigned char>(1,239);    // Testnet private keys start with '9' or 'c' (Bitcoin defaults)
-        // Testnet darknet BIP32 pubkeys start with 'DRKV'
-        base58Prefixes[EXT_PUBLIC_KEY] = boost::assign::list_of(0x3a)(0x80)(0x61)(0xa0).convert_to_container<std::vector<unsigned char> >();
-        // Testnet darknet BIP32 prvkeys start with 'DRKP'
-        base58Prefixes[EXT_SECRET_KEY] = boost::assign::list_of(0x3a)(0x80)(0x58)(0x37).convert_to_container<std::vector<unsigned char> >();
-        // Testnet darknet BIP44 coin type is '1' (All coin's testnet default)
-=======
         base58Prefixes[PUBKEY_ADDRESS] = std::vector<unsigned char>(1,139);  // Testnet pivx addresses start with 'x' or 'y'                   
         base58Prefixes[SCRIPT_ADDRESS] = std::vector<unsigned char>(1,19);   // Testnet pivx script addresses start with '8' or '9'                 
         base58Prefixes[SECRET_KEY] =     std::vector<unsigned char>(1,239);    // Testnet private keys start with '9' or 'c' (Bitcoin defaults)
@@ -230,7 +219,6 @@
         // Testnet pivx BIP32 prvkeys start with 'DRKP'
         base58Prefixes[EXT_SECRET_KEY] = boost::assign::list_of(0x3a)(0x80)(0x58)(0x37).convert_to_container<std::vector<unsigned char> >();
         // Testnet pivx BIP44 coin type is '1' (All coin's testnet default)
->>>>>>> df6405d3
         base58Prefixes[EXT_COIN_TYPE]  = boost::assign::list_of(0x01)(0x00)(0x00)(0x80).convert_to_container<std::vector<unsigned char> >();
 
         convertSeed6(vFixedSeeds, pnSeed6_test, ARRAYLEN(pnSeed6_test));
@@ -274,8 +262,8 @@
         nRejectBlockOutdatedMajority = 950;
         nToCheckBlockUpgradeMajority = 1000;
         nMinerThreads = 1;
-        nTargetTimespan = 24 * 60 * 60; // Pivx: 1 day
-        nTargetSpacing = 1 * 60; // Pivx: 1 minutes
+        nTargetTimespan = 24 * 60 * 60; // DarkNet: 1 day
+        nTargetSpacing = 1 * 60; // Darknet: 1 minutes
         bnProofOfWorkLimit = ~uint256(0) >> 1;
         genesis.nTime = 1454124731;
         genesis.nBits = 0x207fffff;
