--- conflicted
+++ resolved
@@ -398,18 +398,6 @@
                 wss.fAnyUnordered = true;
 
             pwallet->AddToWallet(wtx, true);
-<<<<<<< HEAD
-            //// debug print
-            //LogPrintf("LoadWallet  %s\n", wtx.GetHash().ToString());
-            if(fDebug) LogPrintf("LoadWallet %12d %2s %20s %s %s\n",
-                    wtx.vout[0].nValue,
-                    wtx.mapValue["DS"] == "1" ? "DS" : "",
-                    DateTimeStrFormat("%Y-%m-%d %H:%M:%S", wtx.GetTxTime()),
-                    wtx.GetHash().ToString(),
-                    wtx.hashBlock.ToString()
-            );
-=======
->>>>>>> 4635a4c4
         }
         else if (strType == "acentry")
         {
