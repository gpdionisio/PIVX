--- conflicted
+++ resolved
@@ -5157,65 +5157,6 @@
     LogPrintf("%s: Last shutdown was prepared: %s\n", __func__, fLastShutdownWasPrepared);
 
     //Check for inconsistency with block file info and internal state
-<<<<<<< HEAD
-    if (!fLastShutdownWasPrepared && !GetBoolArg("-forcestart", false) && !GetBoolArg("-reindex", false) && pcoinsTip->GetBestBlock() != vSortedByHeight[vinfoBlockFile[nLastBlockFile].nHeightLast + 1].second->GetBlockHash()) {
-        //The database is in a state where a block has been accepted and written to disk, but the
-        //transaction database (pcoinsTip) was not flushed to disk, and is therefore not in sync with
-        //the block index database.
-
-        if (!mapBlockIndex.count(pcoinsTip->GetBestBlock())) {
-            strError = "The wallet has been not been closed gracefully, causing the transaction database to be out of sync with the block database";
-            return false;
-        }
-        LogPrintf("%s : pcoinstip synced to block height %d, block index height %d\n", __func__, mapBlockIndex[pcoinsTip->GetBestBlock()]->nHeight, vSortedByHeight.size());
-
-        //get the index associated with the point in the chain that pcoinsTip is synced to
-        CBlockIndex* pindexLastMeta = vSortedByHeight[vinfoBlockFile[nLastBlockFile].nHeightLast + 1].second;
-        CBlockIndex* pindex = vSortedByHeight[0].second;
-        unsigned int nSortedPos = 0;
-        for (unsigned int i = 0; i < vSortedByHeight.size(); i++) {
-            nSortedPos = i;
-            if (vSortedByHeight[i].first == mapBlockIndex[pcoinsTip->GetBestBlock()]->nHeight +1) {
-                pindex = vSortedByHeight[i].second;
-                break;
-            }
-        }
-
-        // Start at the last block that was successfully added to the txdb (pcoinsTip) and manually add all transactions that occurred for each block up until
-        // the best known block from the block index db.
-        CCoinsViewCache view(pcoinsTip);
-        while (nSortedPos < vSortedByHeight.size()) {
-            CBlock block;
-            if (!ReadBlockFromDisk(block, pindex)) {
-                strError = "The wallet has been not been closed gracefully and has caused corruption of blocks stored to disk. Data directory is in an unusable state";
-                return false;
-            }
-
-            vector<CTxUndo> vtxundo;
-            vtxundo.reserve(block.vtx.size() - 1);
-            uint256 hashBlock = block.GetHash();
-            for (unsigned int i = 0; i < block.vtx.size(); i++) {
-                CValidationState state;
-                CTxUndo undoDummy;
-                if (i > 0)
-                    vtxundo.push_back(CTxUndo());
-                UpdateCoins(block.vtx[i], state, view, i == 0 ? undoDummy : vtxundo.back(), pindex->nHeight);
-                view.SetBestBlock(hashBlock);
-            }
-
-            if (pindex->nHeight >= pindexLastMeta->nHeight)
-                break;
-
-            pindex = vSortedByHeight[++nSortedPos].second;
-        }
-
-        // Save the updates to disk
-        if (!view.Flush() || !pcoinsTip->Flush())
-            LogPrintf("%s : failed to flush view\n", __func__);
-
-        LogPrintf("%s: Last block properly recorded: #%d %s\n", __func__, pindexLastMeta->nHeight, pindexLastMeta->GetBlockHash().ToString().c_str());
-        LogPrintf("%s : pcoinstip=%d %s\n", __func__, mapBlockIndex[pcoinsTip->GetBestBlock()]->nHeight, pcoinsTip->GetBestBlock().GetHex());
-=======
     if (!fLastShutdownWasPrepared && !GetBoolArg("-forcestart", false) && !GetBoolArg("-reindex", false)) {
         unsigned int nHeightLastBlockFile = vinfoBlockFile[nLastBlockFile].nHeightLast + 1;
         if (vSortedByHeight.size() > nHeightLastBlockFile && pcoinsTip->GetBestBlock() != vSortedByHeight[nHeightLastBlockFile].second->GetBlockHash()) {
@@ -5279,7 +5220,6 @@
             LogPrintf("%s : pcoinstip=%d %s\n", __func__, mapBlockIndex[pcoinsTip->GetBestBlock()]->nHeight,
                       pcoinsTip->GetBestBlock().GetHex());
         }
->>>>>>> 79956d49
     }
 
     // Check whether we need to continue reindexing
