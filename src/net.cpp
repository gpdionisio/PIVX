--- conflicted
+++ resolved
@@ -1117,13 +1117,8 @@
             {
                 if(externalIPAddress[0])
                 {
-<<<<<<< HEAD
-                    printf("UPnP: ExternalIPAddress = %s\n", externalIPAddress);
-                    AddLocal(CNetAddr(externalIPAddress), LOCAL_UPNP);             
-=======
                     LogPrintf("UPnP: ExternalIPAddress = %s\n", externalIPAddress);
                     AddLocal(CNetAddr(externalIPAddress), LOCAL_UPNP);
->>>>>>> 95a32f44
                 }
                 else
                     LogPrintf("UPnP: GetExternalIPAddress failed.\n");
